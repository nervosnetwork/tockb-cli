--- conflicted
+++ resolved
@@ -788,15 +788,6 @@
         Ok(tx)
     }
 
-<<<<<<< HEAD
-    pub fn withdraw_collateral(
-        &mut self,
-        args: WithdrawCollateralArgs,
-        skip_check: bool,
-        settings: Settings,
-    ) -> Result<TransactionView, String> {
-        let WithdrawCollateralArgs {
-=======
     pub fn pre_term_redeem(
         &mut self,
         args: PreTermRedeemArgs,
@@ -804,91 +795,17 @@
         settings: Settings,
     ) -> Result<TransactionView, String> {
         let PreTermRedeemArgs {
->>>>>>> 801823aa
             privkey_path,
             tx_fee,
             cell_path,
             cell,
-<<<<<<< HEAD
-            spv_proof,
-=======
 
             x_unlock_address,
             redeemer_lockscript_addr,
->>>>>>> 801823aa
         } = args;
 
         let cell = ToCkbSubCommand::read_ckb_cell_config(cell_path.clone())
             .or(cell.ok_or("cell is none".to_string()))?;
-<<<<<<< HEAD
-
-        let from_privkey = PrivkeyPathParser.parse(&privkey_path)?;
-        let from_pubkey = secp256k1::PublicKey::from_secret_key(&SECP256K1, &from_privkey);
-        let from_address_payload = AddressPayload::from_pubkey(&from_pubkey);
-
-        let tx_fee: u64 = CapacityParser.parse(&tx_fee)?.into();
-        let mut helper = TxHelper::default();
-
-        let (ckb_cell, _) = self.get_ckb_cell(&mut helper, cell, true)?;
-        let input_capacity: u64 = ckb_cell.capacity().unpack();
-        let to_capacity = input_capacity;
-
-        let btc_difficulty_dep = self.get_btc_difficulty_dep(&settings)?;
-        let lockscript_out_point = OutPoint::new_builder()
-            .tx_hash(
-                Byte32::from_slice(&hex::decode(settings.lockscript.outpoint.tx_hash).unwrap())
-                    .unwrap(),
-            )
-            .index(settings.lockscript.outpoint.index.pack())
-            .build();
-        let typescript_out_point = OutPoint::new_builder()
-            .tx_hash(
-                Byte32::from_slice(&hex::decode(settings.typescript.outpoint.tx_hash).unwrap())
-                    .unwrap(),
-            )
-            .index(settings.typescript.outpoint.index.pack())
-            .build();
-        let typescript_cell_dep = CellDep::new_builder()
-            .out_point(typescript_out_point)
-            .dep_type(DepType::Code.into())
-            .build();
-        let lockscript_cell_dep = CellDep::new_builder()
-            .out_point(lockscript_out_point)
-            .dep_type(DepType::Code.into())
-            .build();
-        helper.transaction = helper
-            .transaction
-            .as_advanced_builder()
-            .cell_dep(btc_difficulty_dep)
-            .cell_dep(typescript_cell_dep)
-            .cell_dep(lockscript_cell_dep)
-            .build();
-
-        {
-            let spv_proof = hex::decode(clear_0x(spv_proof.as_str()))
-                .map_err(|err| format!("Send transaction error: {}", err))?;
-            let witness_data = MintXTWitness::new_builder()
-                .spv_proof(spv_proof.into())
-                .cell_dep_index_list(vec![0].into())
-                .build();
-            let witness = WitnessArgs::new_builder()
-                .input_type(Some(witness_data.as_bytes()).pack())
-                .build();
-
-            helper.transaction = helper
-                .transaction
-                .as_advanced_builder()
-                .set_witnesses(vec![witness.as_bytes().pack()])
-                .build();
-        }
-
-        let to_output = CellOutput::new_builder()
-            .capacity(Capacity::shannons(to_capacity).pack())
-            .lock((&from_address_payload).into())
-            .build();
-        helper.add_output(to_output, Bytes::new());
-
-=======
         let tx_fee: u64 = CapacityParser.parse(&tx_fee)?.into();
         let mut helper = TxHelper::default();
         if tx_fee > ONE_CKB {
@@ -998,7 +915,6 @@
         }
 
         // add signature to pay tx fee
->>>>>>> 801823aa
         let tx = self.supply_capacity(&mut helper, tx_fee, privkey_path, skip_check)?;
         let tx_hash = self
             .rpc_client
@@ -1011,6 +927,98 @@
         Ok(tx)
     }
 
+    pub fn withdraw_collateral(
+        &mut self,
+        args: WithdrawCollateralArgs,
+        skip_check: bool,
+        settings: Settings,
+    ) -> Result<TransactionView, String> {
+        let WithdrawCollateralArgs {
+            privkey_path,
+            tx_fee,
+            cell_path,
+            cell,
+            spv_proof,
+        }
+        let cell = ToCkbSubCommand::read_ckb_cell_config(cell_path.clone())
+        .or(cell.ok_or("cell is none".to_string()))?;
+        let from_privkey = PrivkeyPathParser.parse(&privkey_path)?;
+        let from_pubkey = secp256k1::PublicKey::from_secret_key(&SECP256K1, &from_privkey);
+        let from_address_payload = AddressPayload::from_pubkey(&from_pubkey);
+
+        let tx_fee: u64 = CapacityParser.parse(&tx_fee)?.into();
+        let mut helper = TxHelper::default();
+
+        let (ckb_cell, _) = self.get_ckb_cell(&mut helper, cell, true)?;
+        let input_capacity: u64 = ckb_cell.capacity().unpack();
+        let to_capacity = input_capacity;
+
+        let btc_difficulty_dep = self.get_btc_difficulty_dep(&settings)?;
+        let lockscript_out_point = OutPoint::new_builder()
+            .tx_hash(
+                Byte32::from_slice(&hex::decode(settings.lockscript.outpoint.tx_hash).unwrap())
+                    .unwrap(),
+            )
+            .index(settings.lockscript.outpoint.index.pack())
+            .build();
+        let typescript_out_point = OutPoint::new_builder()
+            .tx_hash(
+                Byte32::from_slice(&hex::decode(settings.typescript.outpoint.tx_hash).unwrap())
+                    .unwrap(),
+            )
+            .index(settings.typescript.outpoint.index.pack())
+            .build();
+        let typescript_cell_dep = CellDep::new_builder()
+            .out_point(typescript_out_point)
+            .dep_type(DepType::Code.into())
+            .build();
+        let lockscript_cell_dep = CellDep::new_builder()
+            .out_point(lockscript_out_point)
+            .dep_type(DepType::Code.into())
+            .build();
+        helper.transaction = helper
+            .transaction
+            .as_advanced_builder()
+            .cell_dep(btc_difficulty_dep)
+            .cell_dep(typescript_cell_dep)
+            .cell_dep(lockscript_cell_dep)
+            .build();
+
+        {
+            let spv_proof = hex::decode(clear_0x(spv_proof.as_str()))
+                .map_err(|err| format!("Send transaction error: {}", err))?;
+            let witness_data = MintXTWitness::new_builder()
+                .spv_proof(spv_proof.into())
+                .cell_dep_index_list(vec![0].into())
+                .build();
+            let witness = WitnessArgs::new_builder()
+                .input_type(Some(witness_data.as_bytes()).pack())
+                .build();
+
+            helper.transaction = helper
+                .transaction
+                .as_advanced_builder()
+                .set_witnesses(vec![witness.as_bytes().pack()])
+                .build();
+        }
+
+        let to_output = CellOutput::new_builder()
+            .capacity(Capacity::shannons(to_capacity).pack())
+            .lock((&from_address_payload).into())
+            .build();
+        helper.add_output(to_output, Bytes::new());
+        let tx = self.supply_capacity(&mut helper, tx_fee, privkey_path, skip_check)?;
+        let tx_hash = self
+            .rpc_client
+            .send_transaction(tx.data())
+            .map_err(|err| format!("Send transaction error: {}", err))?;
+        assert_eq!(tx.hash(), tx_hash.pack());
+        self.wait_for_commited(tx_hash.clone(), TIMEOUT)?;
+
+        ToCkbSubCommand::write_ckb_cell_config(cell_path, tx_hash.to_string(), 0)?;
+        Ok(tx)
+    }
+    
     fn supply_capacity(
         &mut self,
         helper: &mut TxHelper,
