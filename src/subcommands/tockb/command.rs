use std::collections::HashMap;
use std::path::PathBuf;
use std::str::FromStr;

use ckb_hash::blake2b_256;
use ckb_jsonrpc_types as json_types;
use ckb_types::{
    bytes::Bytes,
    core::{BlockView, Capacity, DepType, TransactionView},
    packed::{Byte32, CellDep, CellOutput, OutPoint, Script},
    prelude::*,
    H256,
};
use clap::{App, Arg, ArgMatches};
use int_enum::IntEnum;
use molecule::prelude::Byte;
use serde::{Deserialize, Serialize};
use tockb_types::{
    generated::{basic, tockb_cell_data::ToCKBCellData},
    tockb_cell,
    tockb_cell::{ToCKBCellDataView, XChainKind},
};

use super::config::{OutpointConf, ScriptConf, ScriptsConf, Settings};
use crate::plugin::PluginManager;
pub use crate::subcommands::wallet::start_index_thread;
use crate::subcommands::{CliSubCommand, Output};
use crate::utils::other::get_live_cell;
use crate::utils::{
    arg,
    arg_parser::{ArgParser, CapacityParser, PrivkeyPathParser},
    index::IndexController,
    other::{
        check_capacity, get_arg_value, get_live_cell_with_cache, get_max_mature_number,
        get_network_type, get_privkey_signer, is_mature, sync_to_tip,
    },
};
use ckb_index::{with_index_db, IndexDatabase, LiveCellInfo};
use ckb_sdk::{
    constants::{MIN_SECP_CELL_CAPACITY, ONE_CKB},
    Address, AddressPayload, GenesisInfo, HttpRpcClient, TxHelper, SECP256K1,
};

pub struct ToCkbSubCommand<'a> {
    rpc_client: &'a mut HttpRpcClient,
    plugin_mgr: &'a mut PluginManager,
    genesis_info: Option<GenesisInfo>,
    index_dir: PathBuf,
    index_controller: IndexController,
    wait_for_sync: bool,
}

impl<'a> ToCkbSubCommand<'a> {
    pub fn new(
        rpc_client: &'a mut HttpRpcClient,
        plugin_mgr: &'a mut PluginManager,
        genesis_info: Option<GenesisInfo>,
        index_dir: PathBuf,
        index_controller: IndexController,
        wait_for_sync: bool,
    ) -> ToCkbSubCommand<'a> {
        ToCkbSubCommand {
            rpc_client,
            plugin_mgr,
            genesis_info,
            index_dir,
            index_controller,
            wait_for_sync,
        }
    }

    fn genesis_info(&mut self) -> Result<GenesisInfo, String> {
        if self.genesis_info.is_none() {
            let genesis_block: BlockView = self
                .rpc_client
                .get_block_by_number(0)?
                .expect("Can not get genesis block?")
                .into();
            self.genesis_info = Some(GenesisInfo::from_block(&genesis_block)?);
        }
        Ok(self.genesis_info.clone().unwrap())
    }

    fn with_db<F, T>(&mut self, func: F) -> Result<T, String>
    where
        F: FnOnce(IndexDatabase) -> T,
    {
        if self.wait_for_sync {
            sync_to_tip(&self.index_controller)?;
        }
        let network_type = get_network_type(self.rpc_client)?;
        let genesis_info = self.genesis_info()?;
        let genesis_hash: H256 = genesis_info.header().hash().unpack();
        with_index_db(&self.index_dir, genesis_hash, |backend, cf| {
            let db = IndexDatabase::from_db(backend, cf, network_type, genesis_info, false)?;
            Ok(func(db))
        })
        .map_err(|_err| {
            format!(
                "Index database may not ready, sync process: {}",
                self.index_controller.state().read().to_string()
            )
        })
    }

    pub fn subcommand() -> App<'static> {
        App::new("tockb")
            .about("tockb cli tools")
            .arg(
                Arg::with_name("config-path")
                    .long("config-path")
                    .short('c')
                    .takes_value(true)
                    .default_value(".tockb-config.toml")
                    .about("tockb config path"),
            )
            .subcommands(vec![
                App::new("init").about("init tockb config").arg(
                    Arg::with_name("force")
                        .long("force")
                        .short('f')
                        .about("force init config, it may overwrite existing one"),
                ),
                App::new("dev-deploy-sudt")
                    .about("init tockb config, should only be used for development")
                    .arg(arg::privkey_path().required(true))
                    .arg(
                        Arg::with_name("sudt-path")
                            .long("sudt-path")
                            .takes_value(true)
                            .default_value("../tests/deps/simple_udt"),
                    ),
                App::new("dev-set-price-oracle")
                    .about("set price oracle and write the outpoint to config")
                    .arg(arg::privkey_path().required(true))
                    .arg(Arg::with_name("price").long("price").takes_value(true)),
                App::new("deploy")
                    .about("deploy toCKB scripts")
                    .arg(arg::privkey_path().required(true))
                    .arg(arg::tx_fee().required(true))
                    .arg(
                        Arg::with_name("typescript-path")
                            .long("typescript-path")
                            .short('t')
                            .takes_value(true)
                            .default_value("../build/release/toCKB-typescript")
                            .about("typescript path"),
                    )
                    .arg(
                        Arg::with_name("lockscript-path")
                            .long("lockscript-path")
                            .short('l')
                            .takes_value(true)
                            .default_value("../build/release/toCKB-lockscript")
                            .about("lockscript path"),
                    ),
                App::new("deposit_request")
                    .about("create a cell to request deposit")
                    .arg(arg::privkey_path().required(true))
                    .arg(arg::tx_fee().required(true))
                    .arg(Arg::from("--user-lockscript-addr=[user-lockscript-addr] 'user-lockscript-addr'"))
                    .arg(Arg::from("-p --pledge=[pledge] 'pledge'"))
                    .arg(Arg::from("-l --lot_size=[lot_size] 'lot_size'"))
                    .arg(Arg::from("-k --kind=[kind] 'kind'")),
                App::new("bonding")
                    .about("bonding signer")
                    .arg(arg::privkey_path().required(true))
                    .arg(arg::tx_fee().required(true))
                    .arg(Arg::from("--lock_address=[lock_address] 'lock_address'"))
                    .arg(Arg::from("--signer_lockscript_addr=[signer_lockscript_addr] 'signer_lockscript_addr'"))
<<<<<<< HEAD
                    .arg(Arg::from("-c --cell=[cell] 'cell'"))
                    .arg(Arg::from("-k --kind=[kind] 'kind'")),
                App::new("withdraw_collateral")
                    .about("withdraw collateral")
                    .arg(arg::privkey_path().required_unless(arg::from_account().get_name()))
                    .arg(arg::tx_fee().required(true))
                    .arg(Arg::from("-c --cell=[cell] 'cell'"))
                    .arg(Arg::from("-k --kind=[kind] 'kind'")),
=======
                    .arg(Arg::from("-c --cell=[cell] 'cell'")),
>>>>>>> d0160c3a
            ])
    }

    pub fn get_price_oracle(&mut self, settings: &Settings) -> Result<(CellDep, u128), String> {
        let outpoint = OutPoint::new_builder()
            .tx_hash(
                Byte32::from_slice(
                    &hex::decode(&settings.price_oracle.outpoint.tx_hash)
                        .map_err(|e| format!("invalid price oracle config. err: {}", e))?,
                )
                .map_err(|e| format!("invalid price oracle config. err: {}", e))?,
            )
            .index(settings.price_oracle.outpoint.index.pack())
            .build();
        let cell_dep = CellDep::new_builder()
            .out_point(outpoint.clone())
            .dep_type(DepType::Code.into())
            .build();
        let cell = get_live_cell(self.rpc_client, outpoint, true)?;

        let mut buf = [0u8; 16];
        buf.copy_from_slice(cell.1.as_ref());
        let price = u128::from_le_bytes(buf);
        Ok((cell_dep, price))
    }

    pub fn set_price_oracle(&mut self, args: SetPriceOracleArgs) -> Result<Output, String> {
        let SetPriceOracleArgs {
            price,
            config_path,
            privkey_path,
            skip_check,
        } = args;
        let from_privkey = PrivkeyPathParser.parse(&privkey_path)?;
        let from_pubkey = secp256k1::PublicKey::from_secret_key(&SECP256K1, &from_privkey);
        let from_address_payload = AddressPayload::from_pubkey(&from_pubkey);

        let output = CellOutput::new_builder()
            .lock((&from_address_payload).into())
            .build();
        let mut helper = TxHelper::default();
        helper.add_output_with_auto_capacity(output, price.to_le_bytes().to_vec().into());
        let tx_fee: u64 = CapacityParser.parse("0.0001")?.into();
        let tx = self.supply_capacity(&mut helper, tx_fee, privkey_path, skip_check)?;
        let tx_hash = self
            .rpc_client
            .send_transaction(tx.data())
            .map_err(|err| format!("Send transaction error: {}", err))?;
        assert_eq!(tx.hash(), tx_hash.pack());
        let mut settings = Settings::new(&config_path)
            .map_err(|e| format!("failed to load config from {}, err: {}", &config_path, e))?;
        settings.price_oracle.outpoint = OutpointConf {
            tx_hash: tx_hash.to_string(),
            index: 0,
        };
        settings.write(&config_path)?;
        Ok(Output::new_output(format!(
            "price oracle config written to {:?}",
            &config_path
        )))
    }

    pub fn deploy_sudt(&mut self, args: DeploySudtArgs) -> Result<Output, String> {
        let DeploySudtArgs {
            sudt_path,
            config_path,
            privkey_path,
            skip_check,
        } = args;
        let from_privkey = PrivkeyPathParser.parse(&privkey_path)?;
        let from_pubkey = secp256k1::PublicKey::from_secret_key(&SECP256K1, &from_privkey);
        let from_address_payload = AddressPayload::from_pubkey(&from_pubkey);

        let sudt_bin = std::fs::read(&sudt_path).map_err(|e| format!("{}", e))?;
        let sudt_code_hash = blake2b_256(&sudt_bin);
        let sudt_output = CellOutput::new_builder()
            .lock((&from_address_payload).into())
            .build();
        let mut helper = TxHelper::default();
        helper.add_output_with_auto_capacity(sudt_output, sudt_bin.into());
        let tx_fee: u64 = CapacityParser.parse("0.0001")?.into();
        let tx = self.supply_capacity(&mut helper, tx_fee, privkey_path, skip_check)?;
        let tx_hash = self
            .rpc_client
            .send_transaction(tx.data())
            .map_err(|err| format!("Send transaction error: {}", err))?;
        assert_eq!(tx.hash(), tx_hash.pack());
        let mut settings = Settings::new(&config_path)
            .map_err(|e| format!("failed to load config from {}, err: {}", &config_path, e))?;
        settings.sudt_script = ScriptConf {
            code_hash: hex::encode(&sudt_code_hash),
            outpoint: OutpointConf {
                tx_hash: tx_hash.to_string(),
                index: 0,
            },
        };
        settings.write(&config_path)?;
        Ok(Output::new_output(format!(
            "sudt config written to {:?}",
            &config_path
        )))
    }

    pub fn deploy(&mut self, args: DeployRequestArgs) -> Result<Output, String> {
        let DeployRequestArgs {
            lockscript_path,
            typescript_path,
            config_path,
            tx_fee,
            privkey_path,
            skip_check,
        } = args;

        let from_privkey = PrivkeyPathParser.parse(&privkey_path)?;
        let from_pubkey = secp256k1::PublicKey::from_secret_key(&SECP256K1, &from_privkey);
        let from_address_payload = AddressPayload::from_pubkey(&from_pubkey);

        let typescript_bin = std::fs::read(&typescript_path).map_err(|e| format!("{}", e))?;
        let lockscript_bin = std::fs::read(&lockscript_path).map_err(|e| format!("{}", e))?;
        let typescript_code_hash = blake2b_256(&typescript_bin);
        let lockscript_code_hash = blake2b_256(&lockscript_bin);
        let tx_fee: u64 = CapacityParser.parse(&tx_fee)?.into();
        let lock_output = CellOutput::new_builder()
            .lock((&from_address_payload).into())
            .build();
        let type_output = CellOutput::new_builder()
            .lock((&from_address_payload).into())
            .build();
        let mut helper = TxHelper::default();
        helper.add_output_with_auto_capacity(type_output, typescript_bin.into());
        helper.add_output_with_auto_capacity(lock_output, lockscript_bin.into());
        let tx = self.supply_capacity(&mut helper, tx_fee, privkey_path, skip_check)?;
        let tx_hash = self
            .rpc_client
            .send_transaction(tx.data())
            .map_err(|err| format!("Send transaction error: {}", err))?;
        assert_eq!(tx.hash(), tx_hash.pack());
        let mut settings = Settings::new(&config_path)
            .map_err(|e| format!("failed to load config from {}, err: {}", &config_path, e))?;
        settings.lockscript = ScriptConf {
            code_hash: hex::encode(&lockscript_code_hash),
            outpoint: OutpointConf {
                tx_hash: tx_hash.to_string(),
                index: 1,
            },
        };
        settings.typescript = ScriptConf {
            code_hash: hex::encode(&typescript_code_hash),
            outpoint: OutpointConf {
                tx_hash: tx_hash.to_string(),
                index: 0,
            },
        };
        let resp = ScriptsConf {
            typescript: settings.typescript.clone(),
            lockscript: settings.lockscript.clone(),
        };
        let s = toml::to_string(&resp).expect("toml serde error");
        println!("scripts config: \n\n{}", &s);
        settings.write(&config_path)?;
        println!("scripts config written to {:?}", &config_path);
        Ok(Output::new_output("deploy finished!"))
    }

    pub fn deposit_request(
        &mut self,
        args: DepositRequestArgs,
        skip_check: bool,
        settings: Settings,
    ) -> Result<TransactionView, String> {
        let DepositRequestArgs {
            privkey_path,
            tx_fee,
            user_lockscript_addr,

            pledge,
            kind,
            lot_size,
        } = args;

        let user_lockscript: Script = Address::from_str(&user_lockscript_addr)?.payload().into();
        let tx_fee: u64 = CapacityParser.parse(&tx_fee)?.into();
        let to_capacity = pledge * 100_000_000;
        let mut helper = TxHelper::default();

        let lockscript_out_point = OutPoint::new_builder()
            .tx_hash(
                Byte32::from_slice(
                    &hex::decode(settings.lockscript.outpoint.tx_hash)
                        .map_err(|e| format!("invalid lockscript config. err: {}", e))?,
                )
                .map_err(|e| format!("invalid lockscript config. err: {}", e))?,
            )
            .index(settings.lockscript.outpoint.index.pack())
            .build();
        let typescript_out_point = OutPoint::new_builder()
            .tx_hash(
                Byte32::from_slice(
                    &hex::decode(settings.typescript.outpoint.tx_hash)
                        .map_err(|e| format!("invalid typescript config. err: {}", e))?,
                )
                .map_err(|e| format!("invalid typescript config. err: {}", e))?,
            )
            .index(settings.typescript.outpoint.index.pack())
            .build();
        let typescript_cell_dep = CellDep::new_builder()
            .out_point(typescript_out_point)
            .dep_type(DepType::Code.into())
            .build();
        let lockscript_cell_dep = CellDep::new_builder()
            .out_point(lockscript_out_point)
            .dep_type(DepType::Code.into())
            .build();
        helper.transaction = helper
            .transaction
            .as_advanced_builder()
            .cell_dep(typescript_cell_dep)
            .cell_dep(lockscript_cell_dep)
            .build();
        let tockb_data = ToCKBCellData::new_builder()
            .status(Byte::new(tockb_cell::ToCKBStatus::Initial.int_value()))
            .lot_size(Byte::new(lot_size))
            .user_lockscript(basic::Script::from_slice(user_lockscript.as_slice()).unwrap())
            .build()
            .as_bytes();
        check_capacity(to_capacity, tockb_data.len())?;
        let lockscript_code_hash =
            hex::decode(settings.lockscript.code_hash).expect("wrong lockscript code hash config");
        let typescript_code_hash =
            hex::decode(settings.typescript.code_hash).expect("wrong typescript code hash config");
        let typescript = Script::new_builder()
            .code_hash(Byte32::from_slice(&typescript_code_hash).unwrap())
            .hash_type(DepType::Code.into())
            .args(vec![kind].pack())
            .build();
        let typescript_hash = typescript.calc_script_hash();
        let lockscript = Script::new_builder()
            .code_hash(Byte32::from_slice(&lockscript_code_hash).unwrap())
            .hash_type(DepType::Code.into())
            .args(typescript_hash.as_bytes().pack())
            .build();
        let to_output = CellOutput::new_builder()
            .capacity(Capacity::shannons(to_capacity).pack())
            .type_(Some(typescript).pack())
            .lock(lockscript)
            .build();
        helper.add_output(to_output, tockb_data);
        let tx = self.supply_capacity(&mut helper, tx_fee, privkey_path, skip_check)?;
        let tx_hash = self
            .rpc_client
            .send_transaction(tx.data())
            .map_err(|err| format!("Send transaction error: {}", err))?;
        assert_eq!(tx.hash(), tx_hash.pack());
        Ok(tx)
    }

    pub fn bonding(
        &mut self,
        args: BondingArgs,
        skip_check: bool,
        settings: Settings,
    ) -> Result<TransactionView, String> {
        let BondingArgs {
            privkey_path,
            tx_fee,

            cell,
            signer_lockscript_addr,
            lock_address,
        } = args;

        let tx_fee: u64 = CapacityParser.parse(&tx_fee)?.into();
        let signer_lockscript: Script =
            Address::from_str(&signer_lockscript_addr)?.payload().into();

        let mut helper = TxHelper::default();

        let (ckb_cell, ckb_cell_data) = self.get_ckb_cell(&mut helper, cell, true)?;
        let input_capacity: u64 = ckb_cell.capacity().unpack();

        let type_script = ckb_cell
            .type_()
            .to_opt()
            .expect("should return ckb type script");
        let lock_script = ckb_cell.lock();
        let kind: u8 = type_script.args().as_bytes()[0];
        let data_view: ToCKBCellDataView =
            ToCKBCellDataView::new(ckb_cell_data.as_ref(), XChainKind::from_int(kind).unwrap())
                .map_err(|err| format!("Parse to ToCKBCellDataView error: {}", err as i8))?;

        let sudt_amount: u128 = data_view
            .get_lot_xt_amount()
            .map_err(|err| format!("get_lot_xt_amount error: {}", err as i8))?;
        let (price_oracle_dep, price) = self.get_price_oracle(&settings)?;
        let to_capacity = (input_capacity as u128
            + 2 * 200 * 100_000_000
            + sudt_amount * 150 / (100 * price) * 100_000_000) as u64;

        let lockscript_out_point = OutPoint::new_builder()
            .tx_hash(
                Byte32::from_slice(&hex::decode(settings.lockscript.outpoint.tx_hash).unwrap())
                    .unwrap(),
            )
            .index(settings.lockscript.outpoint.index.pack())
            .build();
        let typescript_out_point = OutPoint::new_builder()
            .tx_hash(
                Byte32::from_slice(&hex::decode(settings.typescript.outpoint.tx_hash).unwrap())
                    .unwrap(),
            )
            .index(settings.typescript.outpoint.index.pack())
            .build();
        let typescript_cell_dep = CellDep::new_builder()
            .out_point(typescript_out_point)
            .dep_type(DepType::Code.into())
            .build();
        let lockscript_cell_dep = CellDep::new_builder()
            .out_point(lockscript_out_point)
            .dep_type(DepType::Code.into())
            .build();
        helper.transaction = helper
            .transaction
            .as_advanced_builder()
            .cell_dep(price_oracle_dep)
            .cell_dep(typescript_cell_dep)
            .cell_dep(lockscript_cell_dep)
            .build();

        let from_ckb_cell_data = ToCKBCellData::from_slice(ckb_cell_data.as_ref())
            .expect("should parse ToCKBCellData correct");
        let tockb_data = ToCKBCellData::new_builder()
            .status(Byte::new(tockb_cell::ToCKBStatus::Bonded.int_value()))
            .lot_size(from_ckb_cell_data.lot_size())
            .user_lockscript(from_ckb_cell_data.user_lockscript())
            .x_lock_address(lock_address.as_bytes().to_vec().into())
            .signer_lockscript(basic::Script::from_slice(signer_lockscript.as_slice()).unwrap())
            .build()
            .as_bytes();
        check_capacity(to_capacity, tockb_data.len())?;

        let to_output = CellOutput::new_builder()
            .capacity(Capacity::shannons(to_capacity).pack())
            .type_(Some(type_script).pack())
            .lock(lock_script)
            .build();
        helper.add_output(to_output, tockb_data.clone());
        let tx = self.supply_capacity(&mut helper, tx_fee, privkey_path, skip_check)?;
        let tx_hash = self
            .rpc_client
            .send_transaction(tx.data())
            .map_err(|err| format!("Send transaction error: {}", err))?;
        assert_eq!(tx.hash(), tx_hash.pack());
        Ok(tx)
    }

    pub fn withdraw_collateral(
        &mut self,
        args: WithdrawCollateralArgs,
        skip_check: bool,
        settings: Settings,
    ) -> Result<TransactionView, String> {
        let WithdrawCollateralArgs {
            privkey_path,
            tx_fee,
            kind,
            cell,
        } = args;

        let tx_fee: u64 = CapacityParser.parse(&tx_fee)?.into();
        let signer_lockscript: Script =
            Address::from_str(&signer_lockscript_addr)?.payload().into();

        let mut helper = TxHelper::default();

        let cell = self.get_ckb_cell(&mut helper, cell, true)?;

        let ckb_cell = cell.0;
        let ckb_cell_data = cell.1;
        let input_capacity: u64 = ckb_cell.capacity().unpack();

        let data_view = ToCKBCellDataView::new(
            ckb_cell_data.as_ref(),
            XChainKind::from_int(kind).unwrap(),
        ).ok().unwrap();

        let sudt_amount = data_view.get_lot_xt_amount().ok().unwrap();

        let from_ckb_cell_data = ToCKBCellData::from_slice(ckb_cell_data.as_ref()).unwrap();
        let (price_oracle_dep, price) = self.get_price_oracle(&settings)?;
        let to_capacity = (input_capacity as u128
            + 2 * 200 * 100_000_000
            + sudt_amount * 150
            / (100 * price)
            * 100_000_000) as u64;

        let lockscript_out_point = OutPoint::new_builder()
            .tx_hash(
                Byte32::from_slice(&hex::decode(settings.lockscript.outpoint.tx_hash).unwrap())
                    .unwrap(),
            )
            .index(settings.lockscript.outpoint.index.pack())
            .build();
        let typescript_out_point = OutPoint::new_builder()
            .tx_hash(
                Byte32::from_slice(&hex::decode(settings.typescript.outpoint.tx_hash).unwrap())
                    .unwrap(),
            )
            .index(settings.typescript.outpoint.index.pack())
            .build();
        let typescript_cell_dep = CellDep::new_builder()
            .out_point(typescript_out_point)
            .dep_type(DepType::Code.into())
            .build();
        let lockscript_cell_dep = CellDep::new_builder()
            .out_point(lockscript_out_point)
            .dep_type(DepType::Code.into())
            .build();
        helper.transaction = helper
            .transaction
            .as_advanced_builder()
            .cell_dep(price_oracle_dep)
            .cell_dep(typescript_cell_dep)
            .cell_dep(lockscript_cell_dep)
            .build();
        let tockb_data = ToCKBCellData::new_builder()
            .status(Byte::new(tockb_cell::ToCKBStatus::Bonded.int_value()))
            .lot_size(from_ckb_cell_data.lot_size())
            .user_lockscript(from_ckb_cell_data.user_lockscript())
            .x_lock_address(
                basic::Bytes::new_builder()
                    .set(
                        lock_address
                            .as_bytes()
                            .iter()
                            .map(|c| Byte::new(*c))
                            .collect::<Vec<_>>()
                            .into(),
                    )
                    .build(),
            )
            .signer_lockscript(basic::Script::from_slice(signer_lockscript.as_slice()).unwrap())
            .build()
            .as_bytes();
        check_capacity(to_capacity, tockb_data.len())?;

        let lockscript_code_hash =
            hex::decode(settings.lockscript.code_hash).expect("wrong lockscript code hash config");
        let typescript_code_hash =
            hex::decode(settings.typescript.code_hash).expect("wrong typescript code hash config");
        let typescript = Script::new_builder()
            .code_hash(Byte32::from_slice(&typescript_code_hash).unwrap())
            .hash_type(DepType::Code.into())
            .args(vec![kind].pack())
            .build();

        let typescript_hash = typescript.calc_script_hash();
        let lockscript = Script::new_builder()
            .code_hash(Byte32::from_slice(&lockscript_code_hash).unwrap())
            .hash_type(DepType::Code.into())
            .args(typescript_hash.as_bytes().pack())
            .build();
        let to_output = CellOutput::new_builder()
            .capacity(Capacity::shannons(to_capacity).pack())
            .type_(Some(typescript).pack())
            .lock(lockscript)
            .build();
        helper.add_output(to_output, tockb_data.clone());
        let tx = self.supply_capacity(&mut helper, tx_fee, privkey_path, skip_check)?;
        let tx_hash = self
            .rpc_client
            .send_transaction(tx.data())
            .map_err(|err| format!("Send transaction error: {}", err))?;
        assert_eq!(tx.hash(), tx_hash.pack());
        Ok(tx)
    }

    fn supply_capacity(
        &mut self,
        helper: &mut TxHelper,
        tx_fee: u64,
        privkey_path: String,
        skip_check: bool,
    ) -> Result<TransactionView, String> {
        let network_type = get_network_type(self.rpc_client)?;
        let from_privkey = PrivkeyPathParser.parse(&privkey_path)?;
        let from_pubkey = secp256k1::PublicKey::from_secret_key(&SECP256K1, &from_privkey);
        let from_address_payload = AddressPayload::from_pubkey(&from_pubkey);
        let lock_hash = Script::from(&from_address_payload).calc_script_hash();
        let from_address = Address::new(network_type, from_address_payload.clone());

        if self.wait_for_sync {
            sync_to_tip(&self.index_controller)?;
        }
        let max_mature_number = get_max_mature_number(self.rpc_client)?;
        let index_dir = self.index_dir.clone();
        let genesis_info = self.genesis_info()?;
        self.with_db(|_| ())?;

        let mut live_cell_cache: HashMap<(OutPoint, bool), (CellOutput, Bytes)> =
            Default::default();
        let mut get_live_cell_fn = |out_point: OutPoint, with_data: bool| {
            get_live_cell_with_cache(&mut live_cell_cache, self.rpc_client, out_point, with_data)
                .map(|(output, _)| output)
        };
        let from_capacity: u64 = helper
            .transaction
            .inputs()
            .into_iter()
            .map(|input| {
                let cap: u64 = get_live_cell_fn(input.previous_output(), false)
                    .expect("input not exist")
                    .capacity()
                    .unpack();
                cap
            })
            .sum();
        let to_capacity: u64 = helper
            .transaction
            .outputs()
            .into_iter()
            .map(|output| {
                let cap: u64 = output.capacity().unpack();
                cap
            })
            .sum();

        let genesis_hash = genesis_info.header().hash();
        let genesis_info_clone = genesis_info.clone();
        let mut from_capacity = from_capacity;
        let mut infos: Vec<LiveCellInfo> = Default::default();
        let mut terminator = |_, info: &LiveCellInfo| {
            if from_capacity >= to_capacity + tx_fee {
                (true, false)
            } else if info.type_hashes.is_none()
                && info.data_bytes == 0
                && is_mature(info, max_mature_number)
            {
                from_capacity += info.capacity;
                infos.push(info.clone());
                (from_capacity >= to_capacity + tx_fee, false)
            } else {
                (false, false)
            }
        };
        if let Err(err) = with_index_db(&index_dir, genesis_hash.unpack(), |backend, cf| {
            IndexDatabase::from_db(backend, cf, network_type, genesis_info_clone, false)
                .map(|db| {
                    db.get_live_cells_by_lock(lock_hash, None, &mut terminator);
                })
                .map_err(Into::into)
        }) {
            return Err(format!(
                "Index database may not ready, sync process: {}, error: {}",
                self.index_controller.state().read().to_string(),
                err.to_string(),
            ));
        }

        if tx_fee > ONE_CKB {
            return Err("Transaction fee can not be more than 1.0 CKB".to_string());
        }
        if to_capacity + tx_fee > from_capacity {
            return Err(format!(
                "Capacity(mature) not enough: {} => {}",
                from_address, from_capacity,
            ));
        }

        let rest_capacity = from_capacity - to_capacity - tx_fee;
        if rest_capacity < MIN_SECP_CELL_CAPACITY && tx_fee + rest_capacity > ONE_CKB {
            return Err("Transaction fee can not be more than 1.0 CKB, please change to-capacity value to adjust".to_string());
        }

        for info in &infos {
            helper.add_input(
                info.out_point(),
                None,
                &mut get_live_cell_fn,
                &genesis_info,
                skip_check,
            )?;
        }
        if rest_capacity >= MIN_SECP_CELL_CAPACITY {
            let change_output = CellOutput::new_builder()
                .capacity(Capacity::shannons(rest_capacity).pack())
                .lock((&from_address_payload).into())
                .build();
            helper.add_output(change_output, Bytes::default());
        }
        let signer = get_privkey_signer(from_privkey);

        for (lock_arg, signature) in
            helper.sign_inputs(signer, &mut get_live_cell_fn, skip_check)?
        {
            helper.add_signature(lock_arg, signature)?;
        }

        let tx = helper.build_tx(&mut get_live_cell_fn, skip_check)?;

        Ok(tx)
    }

    fn get_ckb_cell(
        &mut self,
        helper: &mut TxHelper,
        cell: String,
        add_to_input: bool,
    ) -> Result<(CellOutput, Bytes), String> {
        let parts: Vec<_> = cell.split('.').collect();
        let original_tx_hash: String = parts[0].to_string();
        let original_tx_output_index: u32 = parts[1].parse::<u32>().unwrap();

        let original_tx_outpoint = OutPoint::new_builder()
            .index(original_tx_output_index.pack())
            .tx_hash(Byte32::from_slice(&hex::decode(original_tx_hash).unwrap()).unwrap())
            .build();

        if add_to_input {
            let genesis_info = self.genesis_info()?;

            let mut get_live_cell_fn = |out_point: OutPoint, with_data: bool| {
                get_live_cell(self.rpc_client, out_point, with_data).map(|(output, _)| output)
            };

            helper.add_input(
                original_tx_outpoint.clone(),
                None,
                &mut get_live_cell_fn,
                &genesis_info,
                true,
            )?;
        }

        get_live_cell(self.rpc_client, original_tx_outpoint, true)
    }
}

impl<'a> CliSubCommand for ToCkbSubCommand<'a> {
    fn process(&mut self, matches: &ArgMatches, debug: bool) -> Result<Output, String> {
        let config_path = get_arg_value(matches, "config-path")?;
        match matches.subcommand() {
            ("init", Some(m)) => {
                if std::path::Path::new(&config_path).exists() && !m.is_present("force") {
                    return Err(format!("tockb config already exists at {}, use `-f` in command if you want to overwrite it", &config_path));
                }
                Settings::default().write(&config_path)?;
                Ok(Output::new_output(format!(
                    "tockb config written to {}",
                    config_path
                )))
            }
            ("dev-deploy-sudt", Some(m)) => {
                let args = DeploySudtArgs {
                    config_path,
                    sudt_path: get_arg_value(m, "sudt-path")?,
                    privkey_path: get_arg_value(m, "privkey-path")?,
                    skip_check: false,
                };
                self.deploy_sudt(args)
            }
            ("dev-set-price-oracle", Some(m)) => {
                let args = SetPriceOracleArgs {
                    config_path,
                    privkey_path: get_arg_value(m, "privkey-path")?,
                    skip_check: false,
                    price: get_arg_value(m, "price")?
                        .parse()
                        .map_err(|e| format!("parse price error: {}", e))?,
                };
                self.set_price_oracle(args)
            }
            ("deploy", Some(m)) => {
                let args = DeployRequestArgs {
                    tx_fee: get_arg_value(m, "tx-fee")?,
                    lockscript_path: get_arg_value(m, "lockscript-path")?,
                    typescript_path: get_arg_value(m, "typescript-path")?,
                    privkey_path: get_arg_value(m, "privkey-path")?,
                    config_path,
                    skip_check: false,
                };
                self.deploy(args)
            }
            ("deposit_request", Some(m)) => {
                let settings = Settings::new(&config_path).map_err(|e| {
                    format!("failed to load config from {}, err: {}", &config_path, e)
                })?;
                let args = DepositRequestArgs {
                    pledge: get_arg_value(m, "pledge")?
                        .parse()
                        .map_err(|_e| "parse pledge error".to_owned())?,
                    kind: get_arg_value(m, "kind")?
                        .parse()
                        .map_err(|_e| "parse kind error".to_owned())?,
                    lot_size: get_arg_value(m, "lot_size")?
                        .parse()
                        .map_err(|_e| "parse lot_size error".to_owned())?,
                    privkey_path: get_arg_value(m, "privkey-path").map(|s| s.to_string())?,
                    tx_fee: get_arg_value(m, "tx-fee")?,
                    user_lockscript_addr: get_arg_value(m, "user-lockscript-addr")?,
                };
                let tx = self.deposit_request(args, false, settings)?;
                if debug {
                    let rpc_tx_view = json_types::TransactionView::from(tx);
                    Ok(Output::new_output(rpc_tx_view))
                } else {
                    let tx_hash: H256 = tx.hash().unpack();
                    Ok(Output::new_output(tx_hash))
                }
            }
            ("bonding", Some(m)) => {
                let settings = Settings::new(&config_path).map_err(|e| {
                    format!("failed to load config from {}, err: {}", &config_path, e)
                })?;
                let args = BondingArgs {
                    cell: get_arg_value(m, "cell").map(|s| s.to_string())?,
                    lock_address: get_arg_value(m, "lock_address").map(|s| s.to_string())?,
                    signer_lockscript_addr: get_arg_value(m, "signer_lockscript_addr")
                        .map(|s| s.to_string())?,
                    privkey_path: get_arg_value(m, "privkey-path").map(|s| s.to_string())?,
                    tx_fee: get_arg_value(m, "tx-fee")?,
                };
                let tx = self.bonding(args, true, settings)?;
                if debug {
                    let rpc_tx_view = json_types::TransactionView::from(tx);
                    Ok(Output::new_output(rpc_tx_view))
                } else {
                    let tx_hash: H256 = tx.hash().unpack();
                    Ok(Output::new_output(tx_hash))
                }
            }
            ("withdraw_collateral", Some(m)) => {
                let settings = Settings::new(&config_path).map_err(|e| {
                    format!("failed to load config from {}, err: {}", &config_path, e)
                })?;
                let args = WithdrawCollateralArgs {
                    cell: get_arg_value(m, "cell").map(|s| s.to_string())?,
                    kind: get_arg_value(m, "kind")?
                        .parse()
                        .map_err(|_e| "parse kind error".to_owned())?,
                    privkey_path: get_arg_value(m, "privkey-path").map(|s| s.to_string())?,
                    tx_fee: get_arg_value(m, "tx-fee")?,
                };
                let tx = self.withdraw_collateral(args, true, settings)?;
                if debug {
                    let rpc_tx_view = json_types::TransactionView::from(tx);
                    Ok(Output::new_output(rpc_tx_view))
                } else {
                    let tx_hash: H256 = tx.hash().unpack();
                    Ok(Output::new_output(tx_hash))
                }
            }
            _ => Err(Self::subcommand().generate_usage()),
        }
    }
}

#[derive(Clone, Debug)]
pub struct SetPriceOracleArgs {
    pub privkey_path: String,
    pub config_path: String,
    pub skip_check: bool,
    pub price: u128,
}

#[derive(Clone, Debug)]
pub struct DeploySudtArgs {
    pub privkey_path: String,
    pub sudt_path: String,
    pub config_path: String,
    pub skip_check: bool,
}

#[derive(Clone, Debug)]
pub struct DeployRequestArgs {
    pub privkey_path: String,
    pub lockscript_path: String,
    pub typescript_path: String,
    pub config_path: String,
    pub tx_fee: String,
    pub skip_check: bool,
}

#[derive(Clone, Debug)]
pub struct DepositRequestArgs {
    pub privkey_path: String,
    pub tx_fee: String,
    pub user_lockscript_addr: String,
    pub pledge: u64,
    pub lot_size: u8,
    pub kind: u8,
}

#[derive(Clone, Debug)]
pub struct BondingArgs {
    pub privkey_path: String,
    pub tx_fee: String,

    pub cell: String,

    pub lock_address: String,
    pub signer_lockscript_addr: String,
}

#[derive(Clone, Debug)]
pub struct WithdrawCollateralArgs {
    pub privkey_path: String,
    pub tx_fee: String,

    pub kind: u8,
    pub cell: String,
}

#[derive(Clone, Debug, Serialize, Deserialize)]
pub struct LiveCells {
    pub live_cells: Vec<LiveCell>,
    pub current_count: u32,
    pub current_capacity: u64,
}

#[derive(Clone, Debug, Serialize, Deserialize)]
pub struct LiveCell {
    pub info: LiveCellInfo,
    pub mature: bool,
}<|MERGE_RESOLUTION|>--- conflicted
+++ resolved
@@ -168,18 +168,12 @@
                     .arg(arg::tx_fee().required(true))
                     .arg(Arg::from("--lock_address=[lock_address] 'lock_address'"))
                     .arg(Arg::from("--signer_lockscript_addr=[signer_lockscript_addr] 'signer_lockscript_addr'"))
-<<<<<<< HEAD
                     .arg(Arg::from("-c --cell=[cell] 'cell'"))
-                    .arg(Arg::from("-k --kind=[kind] 'kind'")),
                 App::new("withdraw_collateral")
                     .about("withdraw collateral")
                     .arg(arg::privkey_path().required_unless(arg::from_account().get_name()))
                     .arg(arg::tx_fee().required(true))
                     .arg(Arg::from("-c --cell=[cell] 'cell'"))
-                    .arg(Arg::from("-k --kind=[kind] 'kind'")),
-=======
-                    .arg(Arg::from("-c --cell=[cell] 'cell'")),
->>>>>>> d0160c3a
             ])
     }
 
