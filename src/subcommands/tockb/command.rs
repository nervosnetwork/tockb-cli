--- conflicted
+++ resolved
@@ -16,12 +16,6 @@
 use molecule::prelude::Byte;
 use serde::{Deserialize, Serialize};
 use tockb_types::{
-<<<<<<< HEAD
-    generated::{basic, tockb_cell_data::ToCKBCellData},
-    mint_xt_witness::MintXTWitness,
-    tockb_cell,
-    tockb_cell::{ToCKBCellDataView, XChainKind},
-=======
     config::{CKB_UNITS, PLEDGE, SIGNER_FEE_RATE, UDT_LEN, XT_CELL_CAPACITY},
     generated::{
         basic,
@@ -30,7 +24,6 @@
         tockb_cell_data::ToCKBCellData,
     },
     BtcExtraView, ToCKBCellDataView, ToCKBStatus, XChainKind, XExtraView,
->>>>>>> 989c9e0e
 };
 
 use super::config::{CKBCell, OutpointConf, ScriptConf, ScriptsConf, Settings};
@@ -189,7 +182,6 @@
                     .arg(Arg::from("--signer-lockscript-addr=[signer-lockscript-addr] 'signer-lockscript-addr'"))
                     .arg(Arg::from("--cell-path=[cell-path] 'cell-path'").default_value("./.ckb_cell.toml"))
                     .arg(Arg::from("-c --cell=[cell] 'cell'")),
-<<<<<<< HEAD
                 App::new("withdraw_collateral")
                     .about("withdraw collateral")
                     .arg(arg::privkey_path().required_unless(arg::from_account().get_name()))
@@ -197,7 +189,6 @@
                     .arg(Arg::from("--cell-path=[cell-path] 'cell-path'").default_value("./.ckb_cell.toml"))
                     .arg(Arg::from("-c --cell=[cell] 'cell'"))
                     .arg(Arg::from("-s --spv-proof=[spv-proof] 'spv-proof'")),
-=======
                 App::new("mint_xt")
                     .about("use a bonded toCKB cell and xchain's spv-proof to mint xt cell")
                     .arg(arg::privkey_path().required(true))
@@ -205,7 +196,6 @@
                     .arg(Arg::from("--spv-proof=[spv-proof] 'spv-proof'").required(true))
                     .arg(Arg::from("--cell-path=[cell-path] 'cell-path'").default_value("./.ckb_cell.toml"))
                     .arg(Arg::from("-c --cell=[cell] 'cell'")),
->>>>>>> 989c9e0e
             ])
     }
 
@@ -657,15 +647,6 @@
         Ok(tx)
     }
 
-<<<<<<< HEAD
-    pub fn withdraw_collateral(
-        &mut self,
-        args: WithdrawCollateralArgs,
-        skip_check: bool,
-        settings: Settings,
-    ) -> Result<TransactionView, String> {
-        let WithdrawCollateralArgs {
-=======
     pub fn mint_xt(
         &mut self,
         args: MintXtArgs,
@@ -673,62 +654,12 @@
         settings: Settings,
     ) -> Result<TransactionView, String> {
         let MintXtArgs {
->>>>>>> 989c9e0e
             privkey_path,
             tx_fee,
             cell_path,
             cell,
             spv_proof,
         } = args;
-<<<<<<< HEAD
-
-        let cell = ToCkbSubCommand::read_ckb_cell_config(cell_path.clone())
-            .or(cell.ok_or("cell is none".to_string()))?;
-
-        let from_privkey = PrivkeyPathParser.parse(&privkey_path)?;
-        let from_pubkey = secp256k1::PublicKey::from_secret_key(&SECP256K1, &from_privkey);
-        let from_address_payload = AddressPayload::from_pubkey(&from_pubkey);
-
-        let tx_fee: u64 = CapacityParser.parse(&tx_fee)?.into();
-        let mut helper = TxHelper::default();
-
-        let (ckb_cell, _) = self.get_ckb_cell(&mut helper, cell, true)?;
-        let input_capacity: u64 = ckb_cell.capacity().unpack();
-        let to_capacity = input_capacity - 200 * 100_000_000;
-
-        let lockscript_out_point = OutPoint::new_builder()
-            .tx_hash(
-                Byte32::from_slice(&hex::decode(settings.lockscript.outpoint.tx_hash).unwrap())
-                    .unwrap(),
-            )
-            .index(settings.lockscript.outpoint.index.pack())
-            .build();
-        let typescript_out_point = OutPoint::new_builder()
-            .tx_hash(
-                Byte32::from_slice(&hex::decode(settings.typescript.outpoint.tx_hash).unwrap())
-                    .unwrap(),
-            )
-            .index(settings.typescript.outpoint.index.pack())
-            .build();
-        let typescript_cell_dep = CellDep::new_builder()
-            .out_point(typescript_out_point)
-            .dep_type(DepType::Code.into())
-            .build();
-        let lockscript_cell_dep = CellDep::new_builder()
-            .out_point(lockscript_out_point)
-            .dep_type(DepType::Code.into())
-            .build();
-        helper.transaction = helper
-            .transaction
-            .as_advanced_builder()
-            .cell_dep(typescript_cell_dep)
-            .cell_dep(lockscript_cell_dep)
-            .build();
-
-        {
-            let spv_proof = hex::decode(clear_0x(spv_proof.as_str()))
-                .map_err(|err| format!("Send transaction error: {}", err))?;
-=======
         let cell = ToCkbSubCommand::read_ckb_cell_config(cell_path.clone())
             .or(cell.ok_or("cell is none".to_string()))?;
 
@@ -892,7 +823,6 @@
 
         // add witness
         {
->>>>>>> 989c9e0e
             let witness_data = MintXTWitness::new_builder()
                 .spv_proof(spv_proof.into())
                 .cell_dep_index_list(vec![0].into())
@@ -908,27 +838,109 @@
                 .build();
         }
 
-<<<<<<< HEAD
-        let to_output = CellOutput::new_builder()
-            .capacity(Capacity::shannons(to_capacity).pack())
-            .lock((&from_address_payload).into())
-            .build();
-        helper.add_output(to_output, Bytes::new());
-=======
         // add signature to pay tx fee
->>>>>>> 989c9e0e
         let tx = self.supply_capacity(&mut helper, tx_fee, privkey_path, skip_check)?;
         let tx_hash = self
             .rpc_client
             .send_transaction(tx.data())
             .map_err(|err| format!("Send transaction error: {}", err))?;
         assert_eq!(tx.hash(), tx_hash.pack());
-<<<<<<< HEAD
-=======
         self.wait_for_commited(tx_hash.clone(), TIMEOUT)?;
 
         ToCkbSubCommand::write_ckb_cell_config(cell_path, tx_hash.to_string(), 0)?;
->>>>>>> 989c9e0e
+        Ok(tx)
+    }
+
+    pub fn withdraw_collateral(
+        &mut self,
+        args: WithdrawCollateralArgs,
+        skip_check: bool,
+        settings: Settings,
+    ) -> Result<TransactionView, String> {
+        let WithdrawCollateralArgs {
+            privkey_path,
+            tx_fee,
+            cell_path,
+            cell,
+            spv_proof,
+        } = args;
+
+        let cell = ToCkbSubCommand::read_ckb_cell_config(cell_path.clone())
+        .or(cell.ok_or("cell is none".to_string()))?;
+
+        let from_privkey = PrivkeyPathParser.parse(&privkey_path)?;
+        let from_pubkey = secp256k1::PublicKey::from_secret_key(&SECP256K1, &from_privkey);
+        let from_address_payload = AddressPayload::from_pubkey(&from_pubkey);
+
+        let tx_fee: u64 = CapacityParser.parse(&tx_fee)?.into();
+        let mut helper = TxHelper::default();
+
+        let (ckb_cell, _) = self.get_ckb_cell(&mut helper, cell, true)?;
+        let input_capacity: u64 = ckb_cell.capacity().unpack();
+        let to_capacity = input_capacity - 200 * 100_000_000;
+
+        let lockscript_out_point = OutPoint::new_builder()
+            .tx_hash(
+                Byte32::from_slice(&hex::decode(settings.lockscript.outpoint.tx_hash).unwrap())
+                    .unwrap(),
+            )
+            .index(settings.lockscript.outpoint.index.pack())
+            .build();
+        let typescript_out_point = OutPoint::new_builder()
+            .tx_hash(
+                Byte32::from_slice(&hex::decode(settings.typescript.outpoint.tx_hash).unwrap())
+                    .unwrap(),
+            )
+            .index(settings.typescript.outpoint.index.pack())
+            .build();
+        let typescript_cell_dep = CellDep::new_builder()
+            .out_point(typescript_out_point)
+            .dep_type(DepType::Code.into())
+            .build();
+        let lockscript_cell_dep = CellDep::new_builder()
+            .out_point(lockscript_out_point)
+            .dep_type(DepType::Code.into())
+            .build();
+        helper.transaction = helper
+            .transaction
+            .as_advanced_builder()
+            .cell_dep(typescript_cell_dep)
+            .cell_dep(lockscript_cell_dep)
+            .build();
+
+        {
+            let spv_proof = hex::decode(clear_0x(spv_proof.as_str()))
+                .map_err(|err| format!("Send transaction error: {}", err))?;
+            let witness_data = MintXTWitness::new_builder()
+                .spv_proof(spv_proof.into())
+                .cell_dep_index_list(vec![0].into())
+                .build();
+            let witness = WitnessArgs::new_builder()
+                .input_type(Some(witness_data.as_bytes()).pack())
+                .build();
+
+            helper.transaction = helper
+                .transaction
+                .as_advanced_builder()
+                .set_witnesses(vec![witness.as_bytes().pack()])
+                .build();
+        }
+
+        let to_output = CellOutput::new_builder()
+        .capacity(Capacity::shannons(to_capacity).pack())
+        .lock((&from_address_payload).into())
+        .build();
+        helper.add_output(to_output, Bytes::new());
+
+        let tx = self.supply_capacity(&mut helper, tx_fee, privkey_path, skip_check)?;
+        let tx_hash = self
+            .rpc_client
+            .send_transaction(tx.data())
+            .map_err(|err| format!("Send transaction error: {}", err))?;
+        assert_eq!(tx.hash(), tx_hash.pack());
+        self.wait_for_commited(tx_hash.clone(), TIMEOUT)?;
+
+        ToCkbSubCommand::write_ckb_cell_config(cell_path, tx_hash.to_string(), 0)?;
         Ok(tx)
     }
 
@@ -1214,7 +1226,6 @@
                     Ok(Output::new_output(tx_hash))
                 }
             }
-<<<<<<< HEAD
             ("withdraw_collateral", Some(m)) => {
                 let settings = Settings::new(&config_path).map_err(|e| {
                     format!("failed to load config from {}, err: {}", &config_path, e)
@@ -1227,7 +1238,6 @@
                     spv_proof: get_arg_value(m, "spv-proof")?,
                 };
                 let tx = self.withdraw_collateral(args, true, settings)?;
-=======
             ("mint_xt", Some(m)) => {
                 let settings = Settings::new(&config_path).map_err(|e| {
                     format!("failed to load config from {}, err: {}", &config_path, e)
@@ -1242,7 +1252,6 @@
                     tx_fee: get_arg_value(m, "tx-fee")?,
                 };
                 let tx = self.mint_xt(args, true, settings)?;
->>>>>>> 989c9e0e
                 if debug {
                     let rpc_tx_view = json_types::TransactionView::from(tx);
                     Ok(Output::new_output(rpc_tx_view))
@@ -1323,11 +1332,18 @@
 }
 
 #[derive(Clone, Debug)]
-<<<<<<< HEAD
 pub struct WithdrawCollateralArgs {
-=======
+    pub privkey_path: String,
+    pub tx_fee: String,
+
+    pub cell_path: String,
+    pub cell: Option<String>,
+
+    pub spv_proof: String,
+}
+
+#[derive(Clone, Debug)]
 pub struct MintXtArgs {
->>>>>>> 989c9e0e
     pub privkey_path: String,
     pub tx_fee: String,
 
